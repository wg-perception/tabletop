--- conflicted
+++ resolved
@@ -220,22 +220,12 @@
             out.reserve(hull.size());
             BOOST_FOREACH(const cv::Point2i & point2d, hull) {
               // Project the point onto the plane
-<<<<<<< HEAD
-              cv::Vec3f point = (*points3d_).at<cv::Vec3f>(point2d.y, point2d.x);              
-              double distance = plane_coefficients[i][0] * point[0] + plane_coefficients[i][1] * point[1] 
-                + plane_coefficients[i][2] * point[2] + plane_coefficients[i][3];
-              cv::Vec3f plane_normal(plane_coefficients[i][0], plane_coefficients[i][1], plane_coefficients[i][2]);              
-              cv::Vec3f projected_point = point - distance * plane_normal;              
-              //              out.push_back((*points3d_).at<cv::Vec3f>(point2d.y, point2d.x));
-              out.push_back(projected_point);              
-=======
               cv::Vec3f point = (*points3d_).at<cv::Vec3f>(point2d.y, point2d.x);
               double distance = plane_coefficients[i][0] * point[0] + plane_coefficients[i][1] * point[1]
                 + plane_coefficients[i][2] * point[2] + plane_coefficients[i][3];
               cv::Vec3f plane_normal(plane_coefficients[i][0], plane_coefficients[i][1], plane_coefficients[i][2]);
               cv::Vec3f projected_point = point - distance * plane_normal;
               out.push_back(projected_point);
->>>>>>> ccef4e4c
             }
             clouds_hull_->push_back(out);
           }
